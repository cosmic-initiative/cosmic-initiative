--- conflicted
+++ resolved
@@ -1,10 +1,6 @@
 [package]
 name = "cosmic-hyperlane-tcp"
-<<<<<<< HEAD
-version = "0.3.2"
-=======
 version = "0.3.3"
->>>>>>> c1bfb372
 edition = "2021"
 
 authors = ["Scott Williams <scott@starlane.io>"]
@@ -15,13 +11,8 @@
 
 [dependencies]
 async-trait = "0.1.48"
-<<<<<<< HEAD
-cosmic-hyperlane= { path= "../cosmic-hyperlane" ,version = "0.3.2"}
-cosmic-space = { path= "../cosmic-space",version = "0.3.2"}
-=======
 cosmic-hyperlane= { path= "../cosmic-hyperlane" ,version = "0.3.3"}
 cosmic-space = { path= "../cosmic-space",version = "0.3.3"}
->>>>>>> c1bfb372
 tokio-openssl = "0.6.3"
 tokio = { version = "1.20.1", features = ["full"] }
 rcgen = "0.9.3"
