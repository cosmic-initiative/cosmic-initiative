[package]
name = "cosmic-hyperlane"
<<<<<<< HEAD
version = "0.3.2"
=======
version = "0.3.3"
>>>>>>> c1bfb372
edition = "2021"

authors = ["Scott Williams <scott@starlane.io>"]
description = "The Cosmic Hyperlane provides \"Lanes\" to queue Waves(messages) and Hyperways for back and forth Wave communication. It provides services such as routing and authentication as well."
homepage = "http://thecosmicinitiative.io"
repository = "https://github.com/cosmic-initiative/cosmic-initiative"
license = "MIT"

[dependencies]
<<<<<<< HEAD
cosmic-space = { path= "../cosmic-space",version = "0.3.2"}
=======
cosmic-space = { path= "../cosmic-space",version = "0.3.3"}
>>>>>>> c1bfb372
async-trait = "0.1.48"
futures = {version = "0.3.21", default-features = true }
tokio = { version = "1.15.0", features = ["full"] }
dashmap = "5.3.4"
semver = { version="1.0.10", features=['serde'] }
lazy_static = "1.4.0"
strum_macros = "0.24.1"
uuid = { version="1.1.2", features=["v4"] }

[dev-dependencies]
chrono = { version="0.4.19", features=["serde"] }<|MERGE_RESOLUTION|>--- conflicted
+++ resolved
@@ -1,10 +1,6 @@
 [package]
 name = "cosmic-hyperlane"
-<<<<<<< HEAD
-version = "0.3.2"
-=======
 version = "0.3.3"
->>>>>>> c1bfb372
 edition = "2021"
 
 authors = ["Scott Williams <scott@starlane.io>"]
@@ -14,11 +10,7 @@
 license = "MIT"
 
 [dependencies]
-<<<<<<< HEAD
-cosmic-space = { path= "../cosmic-space",version = "0.3.2"}
-=======
 cosmic-space = { path= "../cosmic-space",version = "0.3.3"}
->>>>>>> c1bfb372
 async-trait = "0.1.48"
 futures = {version = "0.3.21", default-features = true }
 tokio = { version = "1.15.0", features = ["full"] }
