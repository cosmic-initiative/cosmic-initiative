[package]
name = "cosmic-registry-postgres"
<<<<<<< HEAD
version = "0.3.2"
=======
version = "0.3.3"
>>>>>>> c1bfb372
edition = "2021"

authors = ["Scott Williams <scott@starlane.io>"]
description = "A Postgres Registry implementation for The Cosmic Initiative Registry: http://thecosmicinitiative.io (A WebAssembly Orchestration Framework)"

homepage = "http://thecosmicinitiative.io"
repository = "https://github.com/cosmic-initiative/cosmic-initiative"
license = "MIT"



# See more keys and their definitions at https://doc.rust-lang.org/cargo/reference/manifest.html

[dependencies]
<<<<<<< HEAD
cosmic-space={ path= "../cosmic-space" ,version = "0.3.2"}
cosmic-hyperspace={ path= "../cosmic-hyperspace" ,version = "0.3.2"}
mechtron-host={ path= "../../mechtron/mechtron-host",version = "0.3.2"}
=======
cosmic-space={ path= "../cosmic-space" ,version = "0.3.3"}
cosmic-hyperspace={ path= "../cosmic-hyperspace" ,version = "0.3.3"}
mechtron-host={ path= "../../mechtron/mechtron-host",version = "0.3.3"}
>>>>>>> c1bfb372

sqlx = { version = "0.5.11", features = [ "runtime-tokio-rustls", "postgres", "macros", "any" ] }
serde = { version="1.0.69", features=['derive','rc'] }
async-trait = "0.1.48"
tracing = "0.1.26"
async-recursion = "1.0.0"
lazy_static = "1.4.0"
strum = "0.24.1"


[dev-dependencies]
zip = "0.6.2"
wasmer = "2.3.0"
wasmer-compiler-singlepass = "2.3.0"
acid-store = { version = "0.12.0", features=['store-directory','repo-value'] }
bincode = "1.3.3"
tokio = { version = "1.15.0", features = ["full"] }
cosmic-hyperlane= { path="../cosmic-hyperlane" }
ascii = "1.1.0"
url = { version="2.3.1", features=["serde"] }<|MERGE_RESOLUTION|>--- conflicted
+++ resolved
@@ -1,10 +1,6 @@
 [package]
 name = "cosmic-registry-postgres"
-<<<<<<< HEAD
-version = "0.3.2"
-=======
 version = "0.3.3"
->>>>>>> c1bfb372
 edition = "2021"
 
 authors = ["Scott Williams <scott@starlane.io>"]
@@ -19,15 +15,9 @@
 # See more keys and their definitions at https://doc.rust-lang.org/cargo/reference/manifest.html
 
 [dependencies]
-<<<<<<< HEAD
-cosmic-space={ path= "../cosmic-space" ,version = "0.3.2"}
-cosmic-hyperspace={ path= "../cosmic-hyperspace" ,version = "0.3.2"}
-mechtron-host={ path= "../../mechtron/mechtron-host",version = "0.3.2"}
-=======
 cosmic-space={ path= "../cosmic-space" ,version = "0.3.3"}
 cosmic-hyperspace={ path= "../cosmic-hyperspace" ,version = "0.3.3"}
 mechtron-host={ path= "../../mechtron/mechtron-host",version = "0.3.3"}
->>>>>>> c1bfb372
 
 sqlx = { version = "0.5.11", features = [ "runtime-tokio-rustls", "postgres", "macros", "any" ] }
 serde = { version="1.0.69", features=['derive','rc'] }
