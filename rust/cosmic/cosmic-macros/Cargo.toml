[package]
name = "cosmic-macros"
<<<<<<< HEAD
version = "0.3.2"
=======
version = "0.3.3"
>>>>>>> c1bfb372
edition = "2021"

authors = ["Scott Williams <scott@starlane.io>"]
description = "macros for thecosmicinitiative.io"
homepage = "http://thecosmicinitiative.io"
repository = "https://github.com/cosmic-initiative/cosmic-initiative"
license = "MIT"

# See more keys and their definitions at https://doc.rust-lang.org/cargo/reference/manifest.html

[lib]
proc-macro = true
doctest = false

[dependencies]

<<<<<<< HEAD
cosmic-space = { path= "../cosmic-space", default-features=false,version = "0.3.2"}
=======
cosmic-space = { path= "../cosmic-space", default-features=false,version = "0.3.3"}
>>>>>>> c1bfb372
lazy_static = "1.4.0"
syn = { version = "1.0", features = ["full"] }
quote = "1.0"
proc-macro2 = "1.0"
strum = "0.21.0"
strum_macros = "0.21.1"
regex = "1.5.4"
nom = "7"
nom-supreme = "0.6.0"
nom_locate = "4.0.0"
serde = "1.0.79"
chrono = { version="0.4.19", features=["serde"] }
uuid = { version="1.1.2", features=["v4"] }<|MERGE_RESOLUTION|>--- conflicted
+++ resolved
@@ -1,10 +1,6 @@
 [package]
 name = "cosmic-macros"
-<<<<<<< HEAD
-version = "0.3.2"
-=======
 version = "0.3.3"
->>>>>>> c1bfb372
 edition = "2021"
 
 authors = ["Scott Williams <scott@starlane.io>"]
@@ -21,11 +17,7 @@
 
 [dependencies]
 
-<<<<<<< HEAD
-cosmic-space = { path= "../cosmic-space", default-features=false,version = "0.3.2"}
-=======
 cosmic-space = { path= "../cosmic-space", default-features=false,version = "0.3.3"}
->>>>>>> c1bfb372
 lazy_static = "1.4.0"
 syn = { version = "1.0", features = ["full"] }
 quote = "1.0"
