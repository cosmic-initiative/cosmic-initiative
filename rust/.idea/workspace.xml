--- conflicted
+++ resolved
@@ -6,25 +6,18 @@
   </component>
   <component name="ChangeListManager">
     <list default="true" id="abbc63d5-3645-4487-8e02-e014c242d321" name="Changes" comment="">
-      <change beforePath="$PROJECT_DIR$/.idea/runConfigurations.xml" beforeDir="false" />
       <change beforePath="$PROJECT_DIR$/.idea/workspace.xml" beforeDir="false" afterPath="$PROJECT_DIR$/.idea/workspace.xml" afterDir="false" />
-<<<<<<< HEAD
-=======
       <change beforePath="$PROJECT_DIR$/starlane-core/Cargo.toml" beforeDir="false" afterPath="$PROJECT_DIR$/starlane-core/Cargo.toml" afterDir="false" />
       <change beforePath="$PROJECT_DIR$/starlane-core/src/mesh/serde.rs" beforeDir="false" afterPath="$PROJECT_DIR$/starlane-core/src/mesh/serde.rs" afterDir="false" />
       <change beforePath="$PROJECT_DIR$/starlane-core/src/resource.rs" beforeDir="false" afterPath="$PROJECT_DIR$/starlane-core/src/resource.rs" afterDir="false" />
       <change beforePath="$PROJECT_DIR$/starlane-core/src/starlane/api.rs" beforeDir="false" afterPath="$PROJECT_DIR$/starlane-core/src/starlane/api.rs" afterDir="false" />
       <change beforePath="$PROJECT_DIR$/starlane/Cargo.toml" beforeDir="false" afterPath="$PROJECT_DIR$/starlane/Cargo.toml" afterDir="false" />
       <change beforePath="$PROJECT_DIR$/starlane/src/main.rs" beforeDir="false" afterPath="$PROJECT_DIR$/starlane/src/main.rs" afterDir="false" />
->>>>>>> 201fdd43
     </list>
     <option name="SHOW_DIALOG" value="false" />
     <option name="HIGHLIGHT_CONFLICTS" value="true" />
     <option name="HIGHLIGHT_NON_ACTIVE_CHANGELIST" value="false" />
     <option name="LAST_RESOLUTION" value="IGNORE" />
-  </component>
-  <component name="ComposerSettings">
-    <execution />
   </component>
   <component name="FileTemplateManagerImpl">
     <option name="RECENT_TEMPLATES">
@@ -49,7 +42,7 @@
   </component>
   <component name="KubernetesApiPersistence">
     <option name="context" value="gke_williams-heavy-industries_us-central1-a_brainiac" />
-    <option name="namespace" value="qa" />
+    <option name="namespace" value="scott" />
   </component>
   <component name="MacroExpansionManager">
     <option name="directoryName" value="1h4eivq0" />
@@ -67,9 +60,8 @@
     <property name="RunOnceActivity.OpenProjectViewOnStart" value="true" />
     <property name="RunOnceActivity.ShowReadmeOnStart" value="true" />
     <property name="WebServerToolWindowFactoryState" value="false" />
-    <property name="dart.analysis.tool.window.visible" value="false" />
     <property name="jdk.selected.JAVA_MODULE" value="14" />
-    <property name="last_opened_file_path" value="$PROJECT_DIR$" />
+    <property name="last_opened_file_path" value="$PROJECT_DIR$/starlane-core/src/star/core/resource/host" />
     <property name="org.rust.cargo.project.model.PROJECT_DISCOVERY" value="true" />
     <property name="project.structure.last.edited" value="Modules" />
     <property name="project.structure.proportion" value="0.0" />
@@ -253,23 +245,11 @@
       <workItem from="1636706841180" duration="59702000" />
       <workItem from="1637543276000" duration="33373000" />
       <workItem from="1637853168732" duration="67052000" />
-<<<<<<< HEAD
-      <workItem from="1639035437383" duration="296598000" />
-      <workItem from="1642282873360" duration="232000" />
-      <workItem from="1642283150928" duration="149000" />
-      <workItem from="1642283342865" duration="2138000" />
-      <workItem from="1643012290222" duration="70000" />
-      <workItem from="1643012423365" duration="404000" />
-=======
       <workItem from="1639035437383" duration="303536000" />
       <workItem from="1640372298770" duration="25000" />
       <workItem from="1640373850612" duration="2409000" />
->>>>>>> 201fdd43
     </task>
     <servers />
-  </component>
-  <component name="TypeScriptGeneratedFilesManager">
-    <option name="version" value="3" />
   </component>
   <component name="Vcs.Log.Tabs.Properties">
     <option name="TAB_STATES">
